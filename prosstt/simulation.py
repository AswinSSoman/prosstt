#!/usr/bin/env python
# coding: utf-8
"""
This module contains all the functions that produce simulations. This includes
the simulation of expression programs, coefficients that map expr. programs to
genes, and different sampling strategies for (pseudotime, branch) pairs.
"""

import sys
import warnings

import numpy as np
from numpy import random
import pandas as pd
import scipy as sp

from prosstt import sim_utils as sut
from prosstt import count_model as cm


def simulate_expression_programs(tree, tol):
    """
    Simulate the relative expression of the lineage tree expression programs
    for each branch.

    Parameters
    ----------
    tol: float
        Correlation cut-off between expression programs

    Returns
    -------
    programs: dict
        Relative expression for all expression programs on every branch of the
        lineage tree
    """
    if tol > 1 or tol < 0:
        raise ValueError("value of 'tol' parameter should be between 0 and 1")
    programs = {}
    for branch in tree.branches:
        programs[branch] = sim_expr_branch(tree.time[branch], tree.modules,
                                           cutoff=tol)
    return programs


def sim_expr_branch(branch_length, expr_progr, cutoff=0.5, max_loops=100):
    """
    Return expr_progr diffusion processes of length T as a matrix W. The output of
    sim_expr_branch is complementary to _sim_coeff_beta.

    W encodes how a group of expr_progr coexpressed genes will behave through
    differentiation time. This matrix describes one branch of a
    differentiation tree (between two branch points or between a branch point
    and an endpoint). W describes the module in terms of relative expression
    (from 0 to a small positive float, so from a gene not being expressed to a
    gene being expressed at 2x, 3x of its "normal" level).

    After each new diffusion process is added the function checks whether the
    new diffusion correlates with any of the older ones. If the correlation is
    too high (above 0.5 per default), the last diffusion process will be
    replaced with a new one until one is found that does not correlate with any
    other columns of W or a suitable replacement hasn't been found after 100
    tries.

    Obviously this gets more probable the higher the number of components is -
    it might be advisable to change the number of maximum loops allowed or
    the cutoff in order to reduce runtime for a high number of components.

    Parameters
    ----------
    branch_length: int
        The length of the branch of the differentiation tree in pseudotime units
    expr_progr: int
        The number of components/modules of coexpression that describe the
        differentiation in this branch of the tree
    cutoff: float, optional
        Correlation above the cut-off will be considered too much. Should be
        between 0 and 1 but is not explicitly tested
    max_loops: int, optional
        The maximum number of times the method will try simulating a new
        diffusion process that doesn't correlate with all previous ones in W
        before resetting the matrix and starting over

    Returns
    -------
    W: ndarray
        Output array
    """
    programs = np.zeros((expr_progr, branch_length))
    k = 0
    loops = 0
    while k < expr_progr:
        programs[k] = diffusion(branch_length)

        correlates = sut.test_correlation(programs, k, cutoff)
        if correlates:
            # repeat and hope it works better this time
            loops += 1
            continue
        else:
            loops = 0
            k += 1

        if loops > max_loops:
            # we tried so hard
            # and came so far
            # but in the end
            # it doesn't even matter
            return sim_expr_branch(branch_length, expr_progr, cutoff=cutoff)

    return np.transpose(programs)


def diffusion(steps):
    """
    Diffusion process with momentum term. Returns a random walk with values
    usually between 0 and 1.

    Parameters
    ----------
    steps: int
        The length of the diffusion process.

    Returns
    -------
    walk: float array
        A diffusion process with a specified number of steps.
    """
    velocity = np.zeros(steps)
    walk = np.zeros(steps)

    walk[0] = sp.stats.uniform.rvs()
    velocity[0] = sp.stats.norm.rvs(loc=0, scale=0.2)

    s_eps = 1 / steps
    eta = sp.stats.uniform.rvs()

    for t in range(0, steps - 1):
        walk[t + 1] = walk[t] + velocity[t]

        epsilon = sp.stats.norm.rvs(loc=0, scale=s_eps)
        # amortize the update
        velocity[t + 1] = 0.95 * velocity[t] + epsilon - eta * velocity[t]

    return walk


def simulate_coefficients(tree, fallback_a=0.05, **kwargs):
    """
    H encodes how G genes are expressed by defining their membership to K
    expression modules (coded in a matrix W). H could be told to encode
    metagenes, as it contains the information about which genes are coexpressed
    (genes that belong to/are influenced by the same modules). The influence of
    a module on a gene is measured by a number between 0 and 1, drawn from a
    (symmetric, if used with default values) beta distribution.

    The result of simulate_H is complementary to sim_expr_branch.

    Parameters
    ----------
    tree: Tree

    a: float, optional
        Shape parameter of Gamma distribution or first shape parameter of Beta
        distribution
    **kwargs: float
        Additional parameter (float b) if Beta distribution is to be used

    Returns
    -------
    A sparse matrix of the contribution of K expression programs to G genes.
    """
    if "a" not in kwargs.keys():
        warnings.warn(
            "No argument 'a' specified in kwargs: using gamma and a=0.05", UserWarning)
        return _sim_coeff_gamma(tree, fallback_a)
    # if a, b are present: beta distribution
    if "b" in kwargs.keys():
        groups = sut.create_groups(tree.modules, tree.G)
        return _sim_coeff_beta(tree, groups)
    else:
        return _sim_coeff_gamma(tree, a=kwargs['a'])


def _sim_coeff_beta(tree, groups, a=2, b=2):
    """
    Draw weights for the contribution of tree expression programs to gene
    expression from a Beta distribution.

    Parameters
    ----------
    tree: Tree
        A lineage tree
    groups: list of ints
        A list of the two modules to which each gene belongs
    a: float, optional
        First shape parameter of the Beta distribution
    b: float, optional
        Second shape parameter of the Beta distribution

    Returns
    -------
    H: ndarray
        Output array
    """
    H = np.zeros((tree.modules, tree.G))
    for k in range(tree.modules):
        for gene in groups[k]:
            H[k][gene] += sp.stats.beta.rvs(a, b)
    return H


def _sim_coeff_gamma(tree, a=0.05):
    """
    Draw weights for the contribution of tree expression programs to gene
    expression from a Gamma distribution.

    Parameters
    ----------
    tree: Tree
        A lineage tree
    a: float, optional
        Shape parameter of the Gamma distribution

    Returns
    -------
    H: ndarray
        Output array
    """
    K = tree.modules
    G = tree.G
    coefficients = np.reshape(sp.stats.gamma.rvs(a, size=K * G), (K, G))
    return coefficients


def simulate_lineage(tree, intra_branch_tol=0, inter_branch_tol=0.2, **kwargs):
    """
    Simulate gene expression for each point of the lineage tree (each
    possible pseudotime/branch combination). The simulation will try to make
    sure that a) gene expression programs within the same branch don't correlate
    too heavily and b) gene expression programs in parallel branches diverge
    enough.

    Parameters
    ----------
    tree: Tree
        A lineage tree
    intra_branch_tol: float, optional
        The threshold for correlation between expression programs in the same
        branch
    inter_branch_tol: float, optional
        The threshold for anticorrelation between relative gene expression in
        parallel branches
    **kwargs: various, optional
        Accepts parameters for coefficient simulation; float a if coefficients
        are generated by a Gamma distribution or floats a, b if the coefficients
        are generated by a Beta distribution

    Returns
    -------
    relative_means: Series
        Relative mean expression for all genes on every lineage tree branch
    programs: Series
        Relative expression for all expression programs on every branch of the
        lineage tree
    coefficients: ndarray
        Array that contains the contribution weight of each expr. program for
        each gene
    """
    if not len(tree.time) == tree.num_branches:
        print("the parameters are not enough for %i branches" %
              tree.num_branches)
        sys.exit(1)

    coefficients = simulate_coefficients(tree, **kwargs)
    programs = simulate_expression_programs(tree, intra_branch_tol)

    # check that parallel branches don't overlap too much
    programs, relative_means = correct_parallel(tree, programs, coefficients,
                                                intra_branch_tol, inter_branch_tol)

    # adjust the ends of the relative mean expression matrices
    for branch_pair in tree.topology:
        branch_from = branch_pair[0]
        branch_to = branch_pair[1]
        adjust_from = relative_means[branch_to]
        adjust_to = relative_means[branch_from]
        relative_means[branch_to] = sut.bifurc_adjust(adjust_from, adjust_to)

    return (pd.Series(relative_means),
            pd.Series(programs),
            coefficients)


def correct_parallel(tree, programs, coefficients, intra_branch_tol=0.2, inter_branch_tol=0.5):
    """
    Check if parallel branches diverge and if not re-draw the expression
    programs for these branches.

    Parameters
    ----------
    tree: Tree
        A lineage tree
    programs: dict
        Relative expression for all expression programs on every branch of the
        lineage tree
    coefficients: ndarray
        A sparse matrix of the contribution of K expression programs to G genes
    intra_branch_tol: float, optional
        The threshold for correlation between expression programs in the same
        branch
    inter_branch_tol: float, optional
        The threshold for anticorrelation between relative gene expression in
        parallel branches

    Returns
    -------
    programs: dict
        Relative expression for all expression programs on every branch of the
        lineage tree
    relative_means: dict
        Relative gene expression for each tree branch
    """
    # calculate relative means over tree
    relative_means = sut.calc_relat_means(tree, programs, coefficients)
    # find parallel branches
    parallel = tree.get_parallel_branches()
    # for all parallel branches check if they are diverging.
    # if not, fix.
    for key in parallel:
        diverges = sut.diverging_parallel(parallel[key], relative_means,
                                          tree.G, tol=inter_branch_tol)
        while not all(diverges):
            for branch in parallel[key]:
                programs[branch] = sim_expr_branch(tree.time[branch],
                                                   tree.modules,
                                                   cutoff=intra_branch_tol)
                relative_means[branch] = np.dot(programs[branch], coefficients)
            diverges = sut.diverging_parallel(parallel[key], relative_means,
                                              tree.G, tol=inter_branch_tol)
    return programs, relative_means


def sample_whole_tree_restricted(tree, alpha=0.2, beta=3, gene_loc=0.8, gene_s=1):
    """
    Bare-bones simulation where the lineage tree is simulated using default
    parameters. Branches are assigned randomly if multiple are possible.

    Parameters
    ----------
    tree: Tree
        A lineage tree
    alpha: float, optional
        Average alpha value
    beta: float, optional
        Average beta value
    gene_loc: float, optional
        Mean of the log-normal distribution of base gene expression values
    gene_s: float, optional
        Standard deviation of base gene expression value distribution
        (log-normal)

    Returns
    -------
    expr_matrix: ndarray
        Expression matrix of the differentiation
    sample_pt: ndarray
        Pseudotime values of the sampled cells
    scalings: ndarray
        Library size scaling factor for each cell
    """
    sample_time = np.arange(0, tree.get_max_time())
    gene_scale = np.exp(sp.stats.norm.rvs(
        loc=gene_loc, scale=gene_s, size=tree.G))
    means = {}
    tree.default_gene_expression()
    alphas, betas = cm.generate_negbin_params(tree, mean_alpha=alpha, mean_beta=beta)

    return _sample_data_at_times(tree, sample_time, alpha=alphas, beta=betas)


def sample_pseudotime_series(tree, cells, series_points, point_std, alpha=0.3,
                             beta=2, scale=True, scale_v=0.7):
    """
    Simulate the expression matrix of a differentiation if the data came from
    a time series experiment.

    Taking a sample from a culture of differentiating cells returns a mixture of
    cells at different stages of progress through differentiation (pseudotime).
    A time series experiment consists of sampling at multiple time points. This
    is simulated by drawing normally distributed pseudotime values around
    pseudotime sample points.

    Parameters
    ----------
    tree: Tree
        A lineage tree
    cells: list or int
        If a list, then the number of cells to be sampled from each sample
        point. If an integer, then the total number of cells to be sampled
        (will be divided equally among all sample points)
    series_points: list
        A list of the pseudotime sample points
    point_std: list or float
        The standard deviation with which to sample around every sample point.
        Use a list for differing std at each time point.
    alpha: float or ndarray, optional
        Parameter for the count-drawing distribution. Float if it is the same
        for all genes, else an ndarray
    beta: float or ndarray, optional
        Parameter for the count-drawing distribution. Float if it is the same
        for all genes, else an ndarray
    scale: True, optional
        Apply cell-specific library size factor to average gene expression
    scale_v: float, optional
        Variance for the drawing of scaling factors (library size) for each cell

    Returns
    -------
    expr_matrix: ndarray
        Expression matrix of the differentiation
    sample_pt: ndarray
        Pseudotime values of the sampled cells
    branches: ndarray
        The branch to which each simulated cell belongs
    scalings: ndarray
        Library size scaling factor for each cell
    """
    series_points, cells, point_std = sut.process_timeseries_input(
        series_points, cells, point_std)
    pseudotimes = []

    max_time = tree.get_max_time()
    for t, n, var in zip(series_points, cells, point_std):
        times_around_t = draw_times(t, n, max_time, var)
        pseudotimes.extend(times_around_t)
    return _sample_data_at_times(tree, pseudotimes, alpha=alpha, beta=beta,
                                 scale=scale, scale_v=scale_v)


def draw_times(timepoint, no_cells, max_time, var=4):
    """
    Draw cell pseudotimes around a certain sample time point under the
    assumption that in an asynchronously differentiating population cells are
    normally distributed around t. The variance of the normal distribution
    controls the speed of differentiation (high spread: transient state/fast
    differentiation, low spread: bottleneck/slow differentiation).

    Parameters
    ----------
    timepoint: int
        The pseudotime point that represents the current mean differentiation
        stage of the population.
    no_cells: int
        How many cells to sample.
    max_time: int
        All time points that exceed the differentiation duration will be
        mapped to the end of the differentiation.
    var: float, optional
        Variance of the normal distribution we use to draw pseudotime points.
        In the experiment metaphor this parameter controls synchronicity.

    Returns
    -------
    sample_pt: int array
        Pseudotime points around <timepoint>.
    """
    sample_pt = sp.stats.norm.rvs(loc=timepoint, scale=var, size=no_cells)
    sample_pt = sample_pt.astype(int)
    sample_pt[sample_pt < 0] = 0
    sample_pt[sample_pt >= max_time] = max_time - 1
    return sample_pt


def sample_density(tree, no_cells, alpha=0.3, beta=2, scale=True, scale_v=0.7):
    """
    Use cell density along the lineage tree to sample pseudotime/branch pairs
    for the expression matrix.

    Parameters
    ----------
    tree: Tree
        A lineage tree
    no_cells: int
        no_cellsumber of cells to sample
    alpha: float or ndarray, optional
        Parameter for the count-drawing distribution. Float if it is the same
        for all genes, else an ndarray
    beta: float or ndarray, optional
        Parameter for the count-drawing distribution. Float if it is the same
        for all genes, else an ndarray
    scale: True, optional
        Apply cell-specific library size factor to average gene expression
    scale_v: float, optional
        Variance for the drawing of scaling factors (library size) for each cell

    Returns
    -------
    expr_matrix: ndarray
        Expression matrix of the differentiation
    sample_pt: ndarray
        Pseudotime values of the sampled cells
    branches: ndarray
        The branch to which each simulated cell belongs
    scalings: ndarray
        Library size scaling factor for each cell
    """
    bt = tree.branch_times()

    possible_pt = [np.arange(bt[b][0], bt[b][1] + 1) for b in tree.branches]
    possible_branches = [[b] * tree.time[b] for b in tree.branches]
    probabilities = [tree.density[b] for b in tree.branches]

    # make numpy arrays and flatten lists
    probabilities = np.array(probabilities).flatten()
    possible_pt = np.array(possible_pt).flatten()
    possible_branches = np.array(possible_branches).flatten()

    # select according to density and take the selected elements
    sample = random.choice(np.arange(len(probabilities)),
                           size=no_cells, p=probabilities)
    sample_time = possible_pt[sample]
    sample_branches = possible_branches[sample]

    return _sample_data_at_times(tree, sample_time, alpha=alpha, beta=beta,
                                 branches=sample_branches, scale=scale,
                                 scale_v=scale_v)


def sample_whole_tree(tree, n_factor, alpha=0.3, beta=2, scale=True, scale_v=0.7):
    """
    Every possible pseudotime/branch pair on the lineage tree is sampled a
    number of times.

    Parameters
    ----------
    tree: Tree
        A lineage tree
    n_factor: int
        How many times each pseudotime/branch combination can be present
    alpha: float or ndarray, optional
        Parameter for the count-drawing distribution. Float if it is the same
        for all genes, else an ndarray
    beta: float or ndarray, optional
        Parameter for the count-drawing distribution. Float if it is the same
        for all genes, else an ndarray
    scale: True, optional
        Apply cell-specific library size factor to average gene expression
    scale_v: float, optional
        Variance for the drawing of scaling factors (library size) for each cell

    Returns
    -------
    expr_matrix: ndarray
        Expression matrix of the differentiation
    sample_pt: ndarray
        Pseudotime values of the sampled cells
    branches: ndarray
        The branch to which each simulated cell belongs
    scalings: ndarray
        Library size scaling factor for each cell
    """
    pseudotime, branches = cover_whole_tree(tree)

    branches = np.repeat(branches, n_factor)
    pseudotime = np.repeat(pseudotime, n_factor)

    return _sample_data_at_times(tree, pseudotime, alpha=alpha, beta=beta,
                                 branches=branches, scale=scale,
                                 scale_v=scale_v)


def cover_whole_tree(tree):
    """
    Get all the pseudotime/branch pairs that are possible in the lineage tree.

    Parameters
    ----------
    tree: Tree
        A lineage tree

    Returns
    -------
    pseudotime: ndarray
        Pseudotime values of all positions in the lineage tree
    branches: ndarray
        Branch assignments of all positions in the lineage tree
    """
    timezone = tree.populate_timezone()
    assignments = sut.assign_branches(tree.branch_times(), timezone)
    pseudotime = list()
    branches = list()

    for i, branch_timezone in enumerate(timezone):
        start = branch_timezone[0]
        end = branch_timezone[1] + 1
        length = end - start
        for branch in assignments[i]:  # for all possible branches in timezone a
            pseudotime.extend(np.arange(start, end))
            branches.extend([branch] * length)
    return pseudotime, branches


def _sample_data_at_times(tree, sample_pt, branches=None, alpha=0.3, beta=2,
                          scale=True, scale_v=0.7):
    """
    Sample cells from the lineage tree for given pseudotimes. If branch
    assignments are not specified, cells will be randomly assigned to one of the
    possible branches.

    Parameters
    ----------
    tree: Tree
        A lineage tree
    sample_pt: ndarray
        Pseudotime values for the cells to be sampled
    branches: ndarray, optional
        Branch assignment of the cells to be sampled
    alpha: float or ndarray, optional
        Parameter for the count-drawing distribution. Float if it is the same
        for all genes, else an ndarray
    beta: float or ndarray, optional
        Parameter for the count-drawing distribution. Float if it is the same
        for all genes, else an ndarray
    scale: True, optional
        Apply cell-specific library size factor to average gene expression
    scale_v: float, optional
        Variance for the drawing of scaling factors (library size) for each cell

    Returns
    -------
    expr_matrix: ndarray
        Expression matrix of the differentiation
    sample_pt: ndarray
        Pseudotime values of the sampled cells
    branches: ndarray
        The branch to which each simulated cell belongs
    scalings: ndarray
        Library size scaling factor for each cell
    """
    no_cells = len(sample_pt)
    if np.shape(alpha) == ():
        alpha = [alpha] * tree.G
    if np.shape(beta) == ():
        beta = [beta] * tree.G
    if branches is None:
        branches = sut.pick_branches(tree, sample_pt)
    scalings = sut.calc_scalings(no_cells, scale, scale_v)
    expr_matrix = draw_counts(tree, sample_pt, branches, scalings, alpha, beta)
    return expr_matrix, sample_pt, branches, scalings


def draw_counts(tree, pseudotime, branches, scalings, alpha, beta):
    """
    For all the cells in the lineage tree described by a given pseudotime and
    branch assignment, sample UMI count values for all genes. Each cell is an
    expression vector; the combination of all cell vectors builds the expression
    matrix.

    Parameters
    ----------
    tree: Tree
        A lineage tree
    pseudotime: ndarray
        Pseudotime values for all cells to be sampled
    branches: ndarray
        Branch assignments for all cells to be sampled
    scalings: ndarray
        Library size scaling factor for all cells to be sampled
    alpha: float or ndarray
        Parameter for the count-drawing distribution. Float if it is the same
        for all genes, else an ndarray
    beta: float or ndarray
        Parameter for the count-drawing distribution. Float if it is the same
        for all genes, else an ndarray

    Returns
    -------
    expr_matrix: ndarray
        Expression matrix of the differentiation
    """
<<<<<<< HEAD
    N = len(branches)
    expr_matrix = np.zeros((N, tree.G))
    custm = cm.my_negbin()

    for n, t, b in zip(np.arange(N), pseudotime, branches):
        offset = tree.branch_times()[b][0]
        M = tree.means[b]

        for g in range(tree.G):
            try:
                mu = M[t - offset][g] * scalings[n]
            except IndexError:
                print("IndexError for g=%d, t=%d, offset=%d in branch %s" %
                      (g, t, offset, b))
                mu = M[-1][g] * scalings[n]
            p, r = cm.get_pr_umi(a=alpha[g], b=beta[g], m=mu)
            expr_matrix[n][g] = custm.rvs(p, r)

        if verbose:
            sut.print_progress(n, len(branches))
    return expr_matrix
=======
    no_cells = len(branches)

    cell_avg_exp = np.zeros((no_cells, tree.G))
    offsets = [tree.branch_times()[branch][0] for branch in branches]
    cell_times = pseudotime - offsets
    p_total = np.zeros(no_cells * tree.G)
    r_total = np.zeros(no_cells * tree.G)

    for n, time, branch in zip(np.arange(no_cells), cell_times, branches):
        cell_avg_exp[n] = tree.means[branch][time] * scalings[n]

    for cell in range(no_cells):
        p, r = cm.get_pr_umi(a=alpha, b=beta, m=cell_avg_exp[cell])
        p_total[cell * tree.G:(cell + 1) * tree.G] = p
        r_total[cell * tree.G:(cell + 1) * tree.G] = r

    nbinom = sp.stats.nbinom(n=r_total, p=(1 - p_total))
    expr_matrix = nbinom.rvs()
    # custm = cm.my_negbin()
    # expr_matrix = custm.rvs(p_total, r_total)
    return expr_matrix.reshape((no_cells, tree.G))
>>>>>>> 75737995
<|MERGE_RESOLUTION|>--- conflicted
+++ resolved
@@ -679,29 +679,6 @@
     expr_matrix: ndarray
         Expression matrix of the differentiation
     """
-<<<<<<< HEAD
-    N = len(branches)
-    expr_matrix = np.zeros((N, tree.G))
-    custm = cm.my_negbin()
-
-    for n, t, b in zip(np.arange(N), pseudotime, branches):
-        offset = tree.branch_times()[b][0]
-        M = tree.means[b]
-
-        for g in range(tree.G):
-            try:
-                mu = M[t - offset][g] * scalings[n]
-            except IndexError:
-                print("IndexError for g=%d, t=%d, offset=%d in branch %s" %
-                      (g, t, offset, b))
-                mu = M[-1][g] * scalings[n]
-            p, r = cm.get_pr_umi(a=alpha[g], b=beta[g], m=mu)
-            expr_matrix[n][g] = custm.rvs(p, r)
-
-        if verbose:
-            sut.print_progress(n, len(branches))
-    return expr_matrix
-=======
     no_cells = len(branches)
 
     cell_avg_exp = np.zeros((no_cells, tree.G))
@@ -722,5 +699,4 @@
     expr_matrix = nbinom.rvs()
     # custm = cm.my_negbin()
     # expr_matrix = custm.rvs(p_total, r_total)
-    return expr_matrix.reshape((no_cells, tree.G))
->>>>>>> 75737995
+    return expr_matrix.reshape((no_cells, tree.G))